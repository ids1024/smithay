--- conflicted
+++ resolved
@@ -18,13 +18,8 @@
 xkbcommon = "0.6.0"
 renderdoc = {version = "0.11.0", optional = true}
 smithay-drm-extras = {path = "../smithay-drm-extras", optional = true}
-<<<<<<< HEAD
-puffin_http = { version = "0.9", optional = true }
-profiling = "1.0.11"
-=======
 puffin_http = { version = "0.13", optional = true }
 profiling = { version = "1.0" }
->>>>>>> c17297b6
 
 [dependencies.smithay]
 default-features = false
